from evaluation import test_eval, extract_params, get_test_metrics
import utils
import pandas as pd
import warnings
warnings.filterwarnings("ignore", "is_categorical_dtype")
warnings.filterwarnings("ignore", "use_inf_as_na")
import pdb

#=================
modality = "image"
#=================

if modality == "graph":
    metal = 'ZN'

conf_metrics = ["msd", "specificity", "precision", "fnr", "fdr", "recall", "accuracy", "balanced_acc", "correlation", "threat_score", "prevalence", "dice", "jaccard"]
cont_metrics = ["auroc", "auprc", "ap"]
test_metrics = conf_metrics + cont_metrics

<<<<<<< HEAD
# from model selection
if modality == "graph":
    encoder_list = ['COLLAPSE', 'ESM', 'AA']
    encoder_top_models = \
        {'COLLAPSE': ('k20_r0_cutoff4.00_alpha0.001_tau0.00_lamnan.model', 0.9), \
        'ESM': ('k30_r1_cutoff4.00_alpha0.500_tau1.00_lamnan.model', 0.0), \
        'AA': ('k21_r1_cutoff8.00_alpha0.100_tau1.00_lamnan.model', 0.5)}
    baseline_top_models = \
        {'COLLAPSE': ('COLLAPSE-ZN-8.0-0.0005', 0.7), \
        'ESM': ('ESM-ZN-8.0-0.0005', 0.4), \
        'AA': ('AA-ZN-8.0-0.0005', 0.6)}
    
elif modality == "image":
    encoder_list = ["tile2vec", "ViT", "CLIP", "PLIP"]
    encoder_top_models = \
        {'tile2vec': ('k20_r8_alpha10000000000.000_tau0.00_lamnan.model', 0.4), \
        'ViT':       ('k20_r2_alpha0.050_tau0.00_lamnan.model', 0.5), \
        'CLIP':      ('k30_r2_alpha10000000000.000_tau2.00_lamnan.model', 0.1), \
        'PLIP':      ('k15_r1_alpha0.010_tau2.00_lamnan.model', 0.5)}
    baseline_top_models = \
        {'ViT': [('attn_vit_iid', ">"), ("probs_vit_iid", ">")], \
        'CLIP': [('probs_clip', ">")], \
        'PLIP': [('probs_plip', ">")]}
    
#--------------------------------------------------
# Above is hard-coded based on model selection
#--------------------------------------------------
=======
encoder_top_models = \
    {'COLLAPSE': ('k20_r0_cutoff4.00_alpha0.001_tau0.00_lamnan.model', 0.95), \
    'ESM': ('k30_r1_cutoff4.00_alpha0.500_tau1.00_lamnan.model', 0.0), \
    'AA': ('k21_r1_cutoff8.00_alpha0.100_tau1.00_lamnan.model', 0.5)}

baseline_top_models = \
    {'COLLAPSE': ('COLLAPSE-ZN-8.0-0.0005', 0.7), \
    'ESM': ('ESM-ZN-8.0-0.0005', 0.4), \
    'AA': ('AA-ZN-8.0-0.0005', 0.6)}
>>>>>>> 3d7b3fb6

# baseline results on test
#=========================
base_df = []
if modality == "graph":
    for encoder in encoder_list:
        best_model, best_thresh = baseline_top_models[encoder]
        results_dict = utils.deserialize(f'../data/baselines/{encoder}_test_results.pkl')
        df = get_test_metrics(results_dict, encoder, best_model, best_thresh, test_metrics) 
        base_df.append(df)
    base_df = pd.concat(base_df)
    
elif modality == "image":
    for encoder in ["ViT", "CLIP", "PLIP"]:
        for model_thresh_pair in baseline_top_models[encoder]:
            best_model, best_thresh = model_thresh_pair
            print(best_model)
            results_dict = utils.deserialize("/home/k2/K2/src/outputs/baselines/results_dict-" + best_model +".obj")
            df = get_test_metrics(results_dict, encoder, best_model, best_thresh, test_metrics)
            # add a "method" column to the df (K2, Attn, Prob)
            df["method"] = best_model.split("_")[0].title()
            base_df.append(df)
    base_df = pd.concat(base_df)

# K2 results on test
#===================
test_df = []
if modality == "graph":
    for encoder, (model_str, threshold) in encoder_top_models.items():
        results_cache_dir = f"../data/{encoder}_{metal}_gridsearch_results/{encoder}-eval_results"
        model_cache_dir = f"../data/{encoder}_{metal}_gridsearch_results/{encoder}-fitted_k2_models"
        processor_cache_dir = f"../data/{encoder}_{metal}_gridsearch_results/{encoder}-fitted_k2_processors"
        linearized_cache_dir = f"../data/{encoder}_{metal}_gridsearch_results/{encoder}-linearized_data"

        _,_,cutoff,_,_,_ = extract_params(model_str)

        if encoder == 'AA':
            g_encoder = 'COLLAPSE'
        else:
            g_encoder = encoder

        G_dir = f"../data/{g_encoder}_{metal}_{cutoff}_test_graphs"
        df = test_eval(model_str, threshold, test_metrics, model_cache_dir, processor_cache_dir, G_dir, gt_dir=None, label_dict=None, modality="graph")
        test_df.append(df)
    test_df = pd.concat(test_df)

if modality == "image":
    for encoder, (model_str, threshold) in encoder_top_models.items():
        if encoder == "ViT":
            encoder_alias = "vit_iid"
        else:
            encoder_alias = encoder.lower()
        cache_dir = "/home/k2/K2/src/outputs/" + encoder_alias + "_gridsearch/"
        results_cache_dir = cache_dir + encoder_alias + "-eval_results"
        model_cache_dir = cache_dir + encoder_alias + "-fitted_k2_models"
        processor_cache_dir = cache_dir + encoder_alias + "-fitted_k2_processors"
        linearized_cache_dir = cache_dir + encoder_alias + "-linearized_data"

        G_dir = "/home/data/tinycam/test/clean_Gs_" + encoder_alias
        gt_dir = "/home/data/tinycam/test/gt_graphs_" + encoder_alias
        label_dict = utils.deserialize("/home/k2/K2/src/outputs/refined_test_labeldict-" + encoder_alias + ".obj")

        df = test_eval(model_str, threshold, test_metrics, model_cache_dir, processor_cache_dir, G_dir, gt_dir=gt_dir, label_dict=label_dict, modality="image", arm="test")
        df['method'] = 'K2'
        test_df.append(df)
    test_df = pd.concat(test_df)


# combine all results together
#==============================
combined_df = pd.concat([test_df, base_df])
if modality == "graph": 
    combined_df['method'] = ['K2']*len(test_df) + ['GAT+GNNExplainer']*len(base_df)

mean_df = combined_df.groupby(['encoder', 'method','regime', 'metric'])['value'].mean().reset_index()
sem_df = combined_df.groupby(['encoder', 'method','regime', 'metric'])['value'].sem().reset_index()

mean_pvt = mean_df.pivot(index=['encoder', 'method', 'regime'], columns='metric', values='value')
mean_pvt = mean_pvt[test_metrics]

sem_pvt = sem_df.pivot(index=['encoder', 'method', 'regime'], columns='metric', values='value')
sem_pvt = sem_pvt[test_metrics]

<<<<<<< HEAD
if modality == "graph":
    mean_pvt.to_csv(f'../data/results/all_test_results_mean.csv')
    sem_pvt.to_csv(f'../data/results/all_test_results_sem.csv')
elif modality == "image":
    mean_pvt.to_csv('/home/k2/K2/src/outputs/k2-test/all_test_results_mean.csv')
    sem_pvt.to_csv('/home/k2/K2/src/outputs/k2-test/all_test_results_sem.csv')
    combined_df.to_csv('/home/k2/K2/src/outputs/k2-test/all_test_results_points.csv') # graph-level results
=======
mean_pvt.to_csv(f'../data/results/all_test_results_mean_2.csv')
sem_pvt.to_csv(f'../data/results/all_test_results_sem_2.csv')
>>>>>>> 3d7b3fb6
<|MERGE_RESOLUTION|>--- conflicted
+++ resolved
@@ -17,12 +17,19 @@
 cont_metrics = ["auroc", "auprc", "ap"]
 test_metrics = conf_metrics + cont_metrics
 
-<<<<<<< HEAD
 # from model selection
 if modality == "graph":
     encoder_list = ['COLLAPSE', 'ESM', 'AA']
+    # encoder_top_models = \
+    #     {'COLLAPSE': ('k20_r0_cutoff4.00_alpha0.001_tau0.00_lamnan.model', 0.9), \
+    #     'ESM': ('k30_r1_cutoff4.00_alpha0.500_tau1.00_lamnan.model', 0.0), \
+    #     'AA': ('k21_r1_cutoff8.00_alpha0.100_tau1.00_lamnan.model', 0.5)}
+    # baseline_top_models = \
+    #     {'COLLAPSE': ('COLLAPSE-ZN-8.0-0.0005', 0.7), \
+    #     'ESM': ('ESM-ZN-8.0-0.0005', 0.4), \
+    #     'AA': ('AA-ZN-8.0-0.0005', 0.6)}
     encoder_top_models = \
-        {'COLLAPSE': ('k20_r0_cutoff4.00_alpha0.001_tau0.00_lamnan.model', 0.9), \
+        {'COLLAPSE': ('k20_r0_cutoff4.00_alpha0.001_tau0.00_lamnan.model', 0.95), \
         'ESM': ('k30_r1_cutoff4.00_alpha0.500_tau1.00_lamnan.model', 0.0), \
         'AA': ('k21_r1_cutoff8.00_alpha0.100_tau1.00_lamnan.model', 0.5)}
     baseline_top_models = \
@@ -45,17 +52,7 @@
 #--------------------------------------------------
 # Above is hard-coded based on model selection
 #--------------------------------------------------
-=======
-encoder_top_models = \
-    {'COLLAPSE': ('k20_r0_cutoff4.00_alpha0.001_tau0.00_lamnan.model', 0.95), \
-    'ESM': ('k30_r1_cutoff4.00_alpha0.500_tau1.00_lamnan.model', 0.0), \
-    'AA': ('k21_r1_cutoff8.00_alpha0.100_tau1.00_lamnan.model', 0.5)}
 
-baseline_top_models = \
-    {'COLLAPSE': ('COLLAPSE-ZN-8.0-0.0005', 0.7), \
-    'ESM': ('ESM-ZN-8.0-0.0005', 0.4), \
-    'AA': ('AA-ZN-8.0-0.0005', 0.6)}
->>>>>>> 3d7b3fb6
 
 # baseline results on test
 #=========================
@@ -139,15 +136,12 @@
 sem_pvt = sem_df.pivot(index=['encoder', 'method', 'regime'], columns='metric', values='value')
 sem_pvt = sem_pvt[test_metrics]
 
-<<<<<<< HEAD
 if modality == "graph":
-    mean_pvt.to_csv(f'../data/results/all_test_results_mean.csv')
-    sem_pvt.to_csv(f'../data/results/all_test_results_sem.csv')
+    # mean_pvt.to_csv(f'../data/results/all_test_results_mean.csv')
+    # sem_pvt.to_csv(f'../data/results/all_test_results_sem.csv')
+    mean_pvt.to_csv(f'../data/results/all_test_results_mean_2.csv')
+    sem_pvt.to_csv(f'../data/results/all_test_results_sem_2.csv')
 elif modality == "image":
     mean_pvt.to_csv('/home/k2/K2/src/outputs/k2-test/all_test_results_mean.csv')
     sem_pvt.to_csv('/home/k2/K2/src/outputs/k2-test/all_test_results_sem.csv')
     combined_df.to_csv('/home/k2/K2/src/outputs/k2-test/all_test_results_points.csv') # graph-level results
-=======
-mean_pvt.to_csv(f'../data/results/all_test_results_mean_2.csv')
-sem_pvt.to_csv(f'../data/results/all_test_results_sem_2.csv')
->>>>>>> 3d7b3fb6
