--- conflicted
+++ resolved
@@ -89,13 +89,9 @@
 
     C = np.array([[tp, fp], [fn, tn]])
     with np.errstate(divide="ignore", invalid="ignore"):
-<<<<<<< HEAD
-        per_class = np.diag(C) / C.sum(axis=1) # axis 1
-
-=======
+        # per_class = np.diag(C) / C.sum(axis=1) 
         per_class = np.diag(C) / C.sum(axis=0)
         
->>>>>>> 6a41c946
     score = np.mean(per_class)
     if adjusted:
         n_classes = len(per_class)
